# Travel Destination React App - Developed by Andre A. Santos

This project was bootstrapped with [Create React App](https://github.com/facebook/create-react-app).

## Available Scripts

In the project directory, you can run:

### `npm install`
Install all the needed dependecies, the application and the node version used for the app is Node.js v18.17.1

### `npm start`
After installing the dependencies start the development mode whit npm start. 

Runs the app in the development mode.\
Open [http://localhost:3000](http://localhost:3000) to view it in the browser.

The page will reload if you make edits.\
You will also see any lint errors in the console.
<<<<<<< HEAD

## Image
<img> 
=======
## Image
![image](https://github.com/andre26z/travel-destinations/assets/97573751/8cf29246-fdcb-4164-aecb-841b33c39718)

>>>>>>> a1982508
## Travel Destination Searcher
Welcome to the Travel Destination Searcher application! This web application allows you to search for travel destinations and explore information about them.

## How it Works
The Travel Destination Searcher is built using React and connects to a fake API to fetch destination data. Here's an overview of how it works:

Search Destinations: As you start typing in the search input box, the application dynamically searches for destinations based on your input. It uses the searchDestinations function to fetch matching destinations from the fake API.

Select a Destination: You can click on one of the search results to select a destination. The selected destination's details will then be displayed on the right side of the page. The getDestinationDetails function is used to retrieve detailed information about the selected destination.

Closest Countries: After selecting a destination, you can view a list of the closest countries to the selected destination. These countries are sorted by their proximity to the selected destination. You can click on any of these countries to view their details.

## Additional Features
The application calculates the distance between destinations using the Haversine formula, providing information about how far each destination is from the selected one.

## How to Use
Enter the name of a travel destination in the search input box.

As you type, the application will display matching destination options. Click on one of them to select it.

The selected destination's details will be shown on the right side of the page, including its name, description, country, climate, and currency.

Below the destination details, you'll find a list of the closest countries to the selected destination. Click on any of these countries to view their details.

## Note
This application uses a fake API for demonstration purposes. In a real-world scenario, it would connect to a real API or database to retrieve destination information.

Feel free to explore and discover travel destinations with the Travel Destination Searcher application!<|MERGE_RESOLUTION|>--- conflicted
+++ resolved
@@ -17,15 +17,9 @@
 
 The page will reload if you make edits.\
 You will also see any lint errors in the console.
-<<<<<<< HEAD
-
-## Image
-<img> 
-=======
 ## Image
 ![image](https://github.com/andre26z/travel-destinations/assets/97573751/8cf29246-fdcb-4164-aecb-841b33c39718)
 
->>>>>>> a1982508
 ## Travel Destination Searcher
 Welcome to the Travel Destination Searcher application! This web application allows you to search for travel destinations and explore information about them.
 
